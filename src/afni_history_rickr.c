--- conflicted
+++ resolved
@@ -49,13 +49,11 @@
 
 afni_history_struct rickr_history[] = {
 
-<<<<<<< HEAD
  { 11,  Apr, 2017, RCR, "afni_proc.py", MICRO, TYPE_GENERAL,
    "add GENERAL ANALYSIS NOTE; mentioned resting state scaling as optional",
    NULL
  } ,
 
-=======
  {  5,  Apr, 2017, RCR, "uber_subject.py", MICRO, TYPE_BUG_FIX,
    "apply subject dir again; allow -cvar subj_dir to override default",
    NULL
@@ -72,7 +70,6 @@
    "we need to rely on the rc files to reset them when driving GUIs."
  } ,
 
->>>>>>> 8fe3299e
  { 30,  Mar, 2017, RCR, "uber_subject.py", MICRO, TYPE_ENHANCE,
    "allow subj_dir to affect the GUI (so no subject_results)",
    "Also, apply user command-line variables align_opts_aea and tlrc_opts_at\n"
