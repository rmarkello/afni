--- conflicted
+++ resolved
@@ -23,11 +23,6 @@
 cd $here  # Just in case test script is run from some other directory.
 pytest
 afni_system_check.py -check_all
-<<<<<<< HEAD
 cd $AFNI_ROOT/src
 gcov *.c
-=======
-cd /usr/afni_build_dir/src/afni_src
-gcov *.c
-codecov
->>>>>>> 31913aaf
+codecov